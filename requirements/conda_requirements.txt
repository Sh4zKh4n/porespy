--- conflicted
+++ resolved
@@ -2,11 +2,7 @@
 scipy
 matplotlib
 scikit-image
-<<<<<<< HEAD
 scikit-fmm
 numba
-=======
-scikit-learn
-scikit-fmm
 pandas
->>>>>>> d7a65814
+scikit-learn